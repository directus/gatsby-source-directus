--- conflicted
+++ resolved
@@ -8,11 +8,7 @@
   ms: 2.1.3
 
 dependencies:
-<<<<<<< HEAD
   '@directus/sdk': 10.2.0
-=======
-  '@directus/sdk': 9.14.1
->>>>>>> f02f813c
   gatsby-source-filesystem: 4.13.0
   gatsby-source-graphql: 4.13.0
   ms: 2.1.3
@@ -376,23 +372,6 @@
     resolution: {integrity: sha512-AW8PKd6iX3vAZ0vA43nOUOnbq/X5ihgU+mSXXqunMkeQADGiqw/PY0JNeYtD5sr0PAy51YPgAPbDoeapv9r8WA==}
     dev: false
 
-<<<<<<< HEAD
-=======
-  /@sideway/address/4.1.4:
-    resolution: {integrity: sha512-7vwq+rOHVWjyXxVlR76Agnvhy8I9rpzjosTESvmhNeXOXdZZB15Fl+TI9x1SiHZH5Jv2wTGduSxFDIaq0m3DUw==}
-    dependencies:
-      '@hapi/hoek': 9.3.0
-    dev: false
-
-  /@sideway/formula/3.0.0:
-    resolution: {integrity: sha512-vHe7wZ4NOXVfkoRb8T5otiENVlT7a3IAiw7H5M2+GO+9CDgcVUUsX1zalAztCmwyOr2RUTGJdgB+ZvSVqmdHmg==}
-    dev: false
-
-  /@sideway/pinpoint/2.0.0:
-    resolution: {integrity: sha512-RNiOoTPkptFtSVzQevY/yWtZwf/RxyVnPy/OcA9HBM3MlGDnBEYL5B41H0MTn0Uec8Hi+2qUtTfG2WWZBmMejQ==}
-    dev: false
-
->>>>>>> f02f813c
   /@sindresorhus/is/0.14.0:
     resolution: {integrity: sha512-9NET910DNaIPngYnLLPeg+Ogzqsi9uM4mSboU5y6p8S5DzMTVEsJZrawi+BoDNUVBa2DhJqQYUFvMDfgU062LQ==}
     engines: {node: '>=6'}
@@ -627,14 +606,6 @@
     resolution: {integrity: sha512-qTcEYLen3r7ojZNgVUaRggOI+KM7jrKxXeSHhogh/TWxYMeONEMqY+hmkobiYQozsGIyg9OYVzO4ZIfoB4I0pQ==}
     dev: false
 
-<<<<<<< HEAD
-=======
-  /date-fns/2.24.0:
-    resolution: {integrity: sha512-6ujwvwgPID6zbI0o7UbURi2vlLDR9uP26+tW6Lg+Ji3w7dd0i3DOcjcClLjLPranT60SSEFBwdSyYwn/ZkPIuw==}
-    engines: {node: '>=0.11'}
-    dev: false
-
->>>>>>> f02f813c
   /decompress-response/3.3.0:
     resolution: {integrity: sha512-BzRPQuY1ip+qDonAOz42gRm/pg9F768C+npV/4JOsxRC2sq+Rlk+Q4ZCAsOhnIaMrgarILY+RMUIvMmmX1qAEA==}
     engines: {node: '>=4'}
